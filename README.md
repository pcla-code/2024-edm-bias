--- conflicted
+++ resolved
@@ -12,22 +12,14 @@
 
 Select and normalize Canvas student IDs that will be used later.
 
-<<<<<<< HEAD
-(We are unable to publish the input data due to the regulations of the legal department of Ateneo de Manila University.)
-=======
 (We are unable to publish the input data due to the regulations of the university's legal department.)
->>>>>>> 7a617fc2
 
 ## `step2_create_feature_data_set.py`
 
 Compute the values of predictor and target variables from the raw Canvas data.\
 See Section 3.3 in the paper.
 
-<<<<<<< HEAD
 (We are unable to publish the input data due to the regulations of the legal department of Ateneo de Manila University.)
-=======
-(We are unable to publish the input data due to the regulations of the university's legal department.)
->>>>>>> 7a617fc2
 
 ## `step3_prediction_modeling.py`
 
@@ -39,7 +31,6 @@
 ## `step4_fairness_analysis.py`
 
 Perform fairness analysis.\
-<<<<<<< HEAD
 See Section 3.5 in the paper.
 
 # How to cite
@@ -58,7 +49,4 @@
     year      = {2024},
     numpages  = {8},
 }
-```
-=======
-See Section 3.5 in the paper.
->>>>>>> 7a617fc2
+```